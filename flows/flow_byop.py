import inspect
import json
import random

import librosa
import numpy as np
import pandas as pd
import torch
from torchvision.transforms import ToPILImage, ToTensor
from utils import (
    apply_transformation2D,
    curve_from_cn_string,
    get_mel_reduce_func,
    load_video_frames,
    parse_key_frames,
    slerp,
    sync_prompts_to_video,
)

from .flow_base import BaseFlow


class AnimationCallback:
    def __init__(self, animation_args):
        self.zoom = animation_args.get("zoom", curve_from_cn_string("0:(1.0)"))
        self.translate_x = animation_args.get(
            "translate_x", curve_from_cn_string("0:(0.0)")
        )
        self.translate_y = animation_args.get(
            "translate_y", curve_from_cn_string("0:(0.0)")
        )
        self.angle = animation_args.get("angle", curve_from_cn_string("0:(0.0)"))

    def __call__(self, image, frame_idx):
        image_tensor = ToTensor()(image)
        image_tensor = image_tensor.unsqueeze(0)

        animations = {
            "zoom": self.zoom[frame_idx],
            "translate_x": self.translate_x[frame_idx],
            "translate_y": self.translate_y[frame_idx],
            "angle": self.angle[frame_idx],
        }
        transformed = apply_transformation2D(image_tensor, animations)
        return transformed


class BYOPFlow(BaseFlow):
    def __init__(
        self,
        pipe,
        text_prompts,
        device,
        guidance_scale=7.5,
        num_inference_steps=50,
        strength=0.5,
        height=512,
        width=512,
        use_fixed_latent=False,
        use_prompt_embeds=True,
        num_latent_channels=4,
        image_input=None,
        audio_input=None,
        audio_component="both",
        audio_mel_spectogram_reduce="max",
        video_input=None,
        seed=42,
        batch_size=1,
        fps=10,
        negative_prompts="",
        additional_pipeline_arguments="{}",
        interpolation_type="linear",
        interpolation_args="",
        animation_args=None,
    ):
        super().__init__(pipe, device, batch_size)

        self.pipe_signature = set(inspect.signature(self.pipe).parameters.keys())

        self.text_prompts = text_prompts
        self.negative_prompts = negative_prompts

        self.use_fixed_latent = use_fixed_latent
        self.use_prompt_embeds = use_prompt_embeds
        self.num_latent_channels = num_latent_channels
        self.vae_scale_factor = self.pipe.vae_scale_factor
        self.additional_pipeline_argumenets = json.loads(additional_pipeline_arguments)

        self.guidance_scale = guidance_scale
        self.num_inference_steps = num_inference_steps
        self.strength = strength
        self.seed = seed

        self.device = device
        self.generator = torch.Generator(self.device).manual_seed(self.seed)

        self.fps = fps

        self.check_inputs(image_input, video_input)
        self.image_input = image_input
        self.video_input = video_input

        if self.video_input is not None:
            self.frames, _, _ = load_video_frames(self.video_input)
            _, self.height, self.width = self.frames[0].size()
            key_frames = sync_prompts_to_video(text_prompts, self.frames)

        else:
            self.frames, self.frames, _, _ = (None, None, None, None)
            key_frames = parse_key_frames(text_prompts)
            self.height, self.width = height, width

        if audio_input is not None:
            self.audio_array, self.sr = librosa.load(audio_input)
            harmonic, percussive = librosa.effects.hpss(self.audio_array, margin=1.0)

            if audio_component == "percussive":
                self.audio_array = percussive

            if audio_component == "harmonic":
                self.audio_array = harmonic
        else:
            self.audio_array, self.sr = (None, None)

        self.audio_mel_reduce_func = get_mel_reduce_func(audio_mel_spectogram_reduce)

        last_frame, _ = max(key_frames, key=lambda x: x[0])
        self.max_frames = last_frame + 1

        random.seed(self.seed)
        self.seed_schedule = [
            random.randint(0, 18446744073709551615) for i in range(self.max_frames)
        ]

        interpolation_config = {
            "interpolation_type": interpolation_type,
            "interpolation_args": interpolation_args,
        }
        self.init_latents = self.get_init_latents(key_frames, interpolation_config)
        if self.use_prompt_embeds:
            self.prompts = self.get_prompt_embeddings(key_frames, interpolation_config)
        else:
            self.prompts = self.get_prompts(key_frames)

        animation_args = self.prep_animation_args(animation_args)
        if animation_args:
            if self.batch_size != 1:
                raise ValueError(
                    f"In order to use Animation Arguments",
                    f"batch size must be set to 1 but found batch size {self.batch_size}",
                )
            self.animation_callback = AnimationCallback(animation_args)
            self.animate = True
        else:
            self.animate = False

    def check_inputs(self, image_input, video_input):
        if image_input is not None and video_input is not None:
            raise ValueError(
                f"Cannot forward both `image_input` and `video_input`. Please make sure to"
                " only forward one of the two."
            )

    def prep_animation_args(self, animation_args):
        output = {}
        for k, v in animation_args.items():
            if len(v) == 0:
                continue
            output[k] = curve_from_cn_string(v)

        return output

    def get_interpolation_schedule(
        self,
        start_frame,
        end_frame,
        fps,
        interpolation_config,
        audio_array=None,
        sr=None,
    ):
        if audio_array is not None:
            return self.get_interpolation_schedule_from_audio(
                start_frame, end_frame, fps, audio_array, sr
            )

        if interpolation_config["interpolation_type"] == "sine":
            interpolation_args = interpolation_config["interpolation_args"]
            return self.get_sine_interpolation_schedule(
                start_frame, end_frame, interpolation_args
            )

        if interpolation_config["interpolation_type"] == "curve":
            interpolation_args = interpolation_config["interpolation_args"]
            return self.get_curve_interpolation_schedule(
                start_frame, end_frame, interpolation_args
            )

        num_frames = (end_frame - start_frame) + 1

        return np.linspace(0, 1, num_frames)

    def get_sine_interpolation_schedule(
        self, start_frame, end_frame, interpolation_args
    ):
        output = []
        num_frames = (end_frame - start_frame) + 1
        frames = np.arange(num_frames) / num_frames

        interpolation_args = interpolation_args.split(",")
        if len(interpolation_args) == 0:
            interpolation_args = [1.0]
        else:
            interpolation_args = list(map(lambda x: float(x), interpolation_args))

        for frequency in interpolation_args:
            curve = np.sin(np.pi * frames * frequency) ** 2
            output.append(curve)

        schedule = sum(output)
        schedule = (schedule - np.min(schedule)) / np.ptp(schedule)

        return schedule

    def get_interpolation_schedule_from_audio(
        self, start_frame, end_frame, fps, audio_array, sr
    ):
        num_frames = (end_frame - start_frame) + 1
        frame_duration = sr // fps

        start_sample = int((start_frame / fps) * sr)
        end_sample = int((end_frame / fps) * sr)
        audio_slice = audio_array[start_sample:end_sample]

        # from https://aiart.dev/posts/sd-music-videos/sd_music_videos.html
<<<<<<< HEAD
        spec = librosa.feature.melspectrogram(
            audio_slice, sr=sr, hop_length=frame_duration
        )
        spec = self.audio_mel_reduce_func(spec, axis=0)
        spec_norm = librosa.util.normalize(spec)
=======
        onset_env = librosa.onset.onset_strength(y=audio_slice, sr=sr)
        onset_env = librosa.util.normalize(onset_env)
>>>>>>> cc46906b

        schedule_x = np.linspace(0, len(spec_norm), len(spec_norm))
        schedule_y = spec_norm
        schedule_y = np.cumsum(spec_norm)
        schedule_y /= schedule_y[-1]

        resized_schedule = np.linspace(0, len(schedule_y), num_frames)
        interp_schedule = np.interp(resized_schedule, schedule_x, schedule_y)

        return interp_schedule

    def get_curve_interpolation_schedule(
        self, start_frame, end_frame, interpolation_args
    ):
        curve = curve_from_cn_string(interpolation_args)
        curve_params = []
        for frame in range(start_frame, end_frame + 1):
            curve_params.append(curve[frame])

        return np.array(curve_params)

    @torch.no_grad()
    def get_prompt_embeddings(self, key_frames, interpolation_config):
        output = {}

        for idx, (start_key_frame, end_key_frame) in enumerate(
            zip(key_frames, key_frames[1:])
        ):
            start_frame, start_prompt = start_key_frame
            end_frame, end_prompt = end_key_frame

            start_prompt_embed = self.prompt_to_embedding(start_prompt)
            end_prompt_embed = self.prompt_to_embedding(end_prompt)

            interp_schedule = self.get_interpolation_schedule(
                start_frame,
                end_frame,
                self.fps,
                interpolation_config,
                self.audio_array,
                self.sr,
            )

            for i, t in enumerate(interp_schedule):
                prompt_embed = slerp(float(t), start_prompt_embed, end_prompt_embed)
                output[i + start_frame] = prompt_embed

        return output

    def get_prompts(self, key_frames, integer=True, method="linear"):
        output = {}
        key_frame_series = pd.Series([np.nan for a in range(self.max_frames)])
        for frame_idx, prompt in key_frames:
            key_frame_series[frame_idx] = prompt

        key_frame_series = key_frame_series.ffill()
        for frame_idx, prompt in enumerate(key_frame_series):
            output[frame_idx] = prompt

        return output

    @torch.no_grad()
    def get_init_latents(self, key_frames, interpolation_config):
        output = {}
        start_latent = torch.randn(
            (
                1,
                self.num_latent_channels,
                self.height // self.vae_scale_factor,
                self.width // self.vae_scale_factor,
            ),
            device=self.pipe.device,
            generator=self.generator,
        )

        for idx, (start_key_frame, end_key_frame) in enumerate(
            zip(key_frames, key_frames[1:])
        ):
            start_frame, _ = start_key_frame
            end_frame, _ = end_key_frame

            end_latent = (
                start_latent
                if self.use_fixed_latent
                else torch.randn(
                    (
                        1,
                        self.num_latent_channels,
                        self.height // self.vae_scale_factor,
                        self.width // self.vae_scale_factor,
                    ),
                    device=self.pipe.device,
                    generator=self.generator.manual_seed(self.seed_schedule[end_frame]),
                )
            )

            interp_schedule = self.get_interpolation_schedule(
                start_frame,
                end_frame,
                self.fps,
                interpolation_config,
                self.audio_array,
                self.sr,
            )

            for i, t in enumerate(interp_schedule):
                latents = slerp(float(t), start_latent, end_latent)
                output[i + start_frame] = latents

            start_latent = end_latent

        return output

    def batch_generator(self, frames, batch_size):
        prompt_batch = []
        latent_batch = []
        image_batch = []

        for frame_idx in frames:
            prompt_batch.append(self.prompts[frame_idx])
            latent_batch.append(self.init_latents[frame_idx])

            if self.frames is not None:
                image_batch.append(self.frames[frame_idx].unsqueeze(0))

            if len(prompt_batch) % batch_size == 0:
                if self.use_prompt_embeds:
                    prompt_batch = torch.cat(prompt_batch, dim=0)

                latent_batch = torch.cat(latent_batch, dim=0)

                if self.frames is not None:
                    image_batch = torch.cat(image_batch, dim=0)

                yield {
                    "prompts": prompt_batch,
                    "init_latents": latent_batch,
                    "images": image_batch,
                }

                prompt_batch = []
                latent_batch = []
                image_batch = []

    def prepare_inputs(self, batch):
        prompts = batch["prompts"]
        latents = batch["init_latents"]
        images = batch["images"]

        pipe_kwargs = dict(
            num_inference_steps=self.num_inference_steps,
            guidance_scale=self.guidance_scale,
        )

        if "height" in self.pipe_signature:
            pipe_kwargs.update({"height": self.height})

        if "width" in self.pipe_signature:
            pipe_kwargs.update({"width": self.width})

        if "strength" in self.pipe_signature:
            pipe_kwargs.update({"strength": self.strength})

        if "latents" in self.pipe_signature:
            pipe_kwargs.update({"latents": latents})

        if "prompt_embeds" in self.pipe_signature and self.use_prompt_embeds:
            pipe_kwargs.update({"prompt_embeds": prompts})
        elif "prompt" in self.pipe_signature and not self.use_prompt_embeds:
            pipe_kwargs.update({"prompt": prompts})

        if "negative_prompts" in self.pipe_signature:
            pipe_kwargs.update(
                {"negative_prompts": [self.negative_prompts] * len(prompts)}
            )

        if "image" in self.pipe_signature:
            if (self.video_input is not None) and (len(images) != 0):
                pipe_kwargs.update({"image": images})

            elif self.image_input is not None:
                pipe_kwargs.update({"image": [self.image_input] * len(prompts)})

        if "generator" in self.pipe_signature:
            pipe_kwargs.update({"generator": self.generator})

        pipe_kwargs.update(self.additional_pipeline_argumenets)

        return pipe_kwargs

    @torch.no_grad()
    def apply_animation(self, image, idx):
        image_input = self.animation_callback(image, idx)
        self.image_input = ToPILImage(mode="RGB")(image_input[0])

    def create(self, frames=None):
        batchgen = self.batch_generator(
            frames if frames else [i for i in range(self.max_frames)], self.batch_size
        )

        for batch_idx, batch in enumerate(batchgen):
            pipe_kwargs = self.prepare_inputs(batch)
            with torch.autocast("cuda"):
                output = self.pipe(**pipe_kwargs)

            if self.animate:
                image = output.images[0]
                self.apply_animation(image, batch_idx)

            yield output<|MERGE_RESOLUTION|>--- conflicted
+++ resolved
@@ -233,16 +233,11 @@
         audio_slice = audio_array[start_sample:end_sample]
 
         # from https://aiart.dev/posts/sd-music-videos/sd_music_videos.html
-<<<<<<< HEAD
         spec = librosa.feature.melspectrogram(
-            audio_slice, sr=sr, hop_length=frame_duration
+            y=audio_slice, sr=sr, hop_length=frame_duration
         )
         spec = self.audio_mel_reduce_func(spec, axis=0)
         spec_norm = librosa.util.normalize(spec)
-=======
-        onset_env = librosa.onset.onset_strength(y=audio_slice, sr=sr)
-        onset_env = librosa.util.normalize(onset_env)
->>>>>>> cc46906b
 
         schedule_x = np.linspace(0, len(spec_norm), len(spec_norm))
         schedule_y = spec_norm
